--- conflicted
+++ resolved
@@ -1,14 +1,11 @@
 {
   "permissions": {
     "allow": [
-<<<<<<< HEAD
       "Bash(mkdir:*)",
       "Bash(python:*)",
       "Bash(dir:*)",
       "Bash(ls:*)",
       "Bash(find:*)",
-      "Bash(dir:*)",
-      "Bash(ls:*)",
       "Bash(mv:*)",
       "Bash(cp:*)",
       "WebFetch(domain:github.com)",
@@ -21,10 +18,9 @@
       "Bash(gh repo create:*)",
       "Bash(git remote add:*)",
       "Bash(git push:*)",
-      "Bash(find:*)",
-=======
->>>>>>> 5ffc1d0c
-      "Bash(git add:*)"
+      "Bash(git commit:*)",
+      "Bash(git reset:*)",
+      "Bash(git fetch:*)"
     ],
     "deny": []
   },
