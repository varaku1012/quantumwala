<<<<<<< HEAD
---
name: structure
version: 1.0.0
created: 2025-08-04
updated: 2025-08-04
changelog:
  - "1.0.0: Generated from codebase analysis"
---

# Structure Steering Context

*Generated from codebase analysis on 2025-08-04*

## Project Structure

=======
# Structure Steering Document - EtsyPro AI

**Version:** 1.0.0  
**Last Updated:** 2025-08-04  
**Platform:** EtsyPro AI - Intelligent Revenue Optimization Platform

## Directory Organization

### Project Root Structure
```
etsypro-ai/
├── apps/                   # Application packages
│   ├── web/               # React web application
│   ├── mobile/            # React Native mobile app
│   └── api/               # Backend API services
├── packages/              # Shared packages
│   ├── ui/                # Shared UI components
│   ├── utils/             # Utility functions
│   ├── types/             # TypeScript type definitions
│   └── config/            # Shared configuration
├── services/              # Microservices
│   ├── auth/              # Authentication service
│   ├── analytics/         # Analytics service
│   ├── ml/                # Machine learning service
│   ├── automation/        # Automation service
│   └── notification/      # Notification service
├── infrastructure/        # Infrastructure as code
│   ├── terraform/         # Terraform configurations
│   ├── kubernetes/        # K8s manifests
│   └── docker/            # Docker configurations
├── scripts/               # Build and deployment scripts
├── docs/                  # Documentation
└── .claude/               # Claude Code agent system
```

### Frontend Application Structure
```
apps/web/
├── src/
│   ├── components/        # Reusable UI components
│   │   ├── common/        # Generic components
│   │   ├── forms/         # Form components
│   │   └── charts/        # Chart components
│   ├── pages/             # Page components
│   │   ├── dashboard/     # Dashboard pages
│   │   ├── analytics/     # Analytics pages
│   │   ├── automation/    # Automation pages
│   │   └── settings/      # Settings pages
│   ├── hooks/             # React hooks
│   ├── services/          # API service layer
│   ├── store/             # Redux store
│   │   ├── slices/        # Redux slices
│   │   └── api/           # RTK Query APIs
│   ├── utils/             # Utility functions
│   ├── types/             # TypeScript types
│   └── assets/            # Static assets
├── public/                # Public static files
└── tests/                 # Test files
```

### Backend Service Structure
```
services/analytics/
├── src/
│   ├── controllers/       # HTTP controllers
│   ├── services/          # Business logic
│   ├── repositories/      # Data access layer
│   ├── models/            # Data models
│   ├── middleware/        # Express middleware
│   ├── utils/             # Utility functions
│   ├── types/             # TypeScript types
│   └── config/            # Configuration
├── tests/                 # Test files
├── migrations/            # Database migrations
└── docker/                # Docker files
```

### Machine Learning Service Structure
```
services/ml/
├── src/
│   ├── models/            # ML model definitions
│   ├── training/          # Training scripts
│   ├── inference/         # Inference endpoints
│   ├── preprocessing/     # Data preprocessing
│   ├── evaluation/        # Model evaluation
│   └── utils/             # ML utilities
├── data/                  # Training data
├── notebooks/             # Jupyter notebooks
├── experiments/           # Experiment tracking
└── models/                # Trained model artifacts
```

## Naming Conventions

### Files and Directories
- **Components**: PascalCase.tsx (e.g., DashboardChart.tsx)
- **Pages**: PascalCase.tsx (e.g., AnalyticsDashboard.tsx)
- **Hooks**: camelCase.ts starting with 'use' (e.g., useEtsyData.ts)
- **Services**: camelCase.ts (e.g., analyticsService.ts)
- **Utils**: camelCase.ts (e.g., formatCurrency.ts)
- **Types**: PascalCase.ts (e.g., SellerProfile.ts)
- **Tests**: *.test.ts or *.spec.ts

### Code Elements
- **Components**: PascalCase (e.g., DashboardChart)
- **Functions**: camelCase (e.g., fetchSellerData)
- **Variables**: camelCase (e.g., sellerRevenue)
- **Constants**: UPPER_SNAKE_CASE (e.g., MAX_RETRY_ATTEMPTS)
- **Interfaces**: PascalCase with 'I' prefix (e.g., ISellerData)
- **Types**: PascalCase (e.g., SellerMetrics)
- **Enums**: PascalCase (e.g., SubscriptionTier)

### Database
- **Tables**: snake_case plural (e.g., seller_profiles, product_listings)
- **Columns**: snake_case (e.g., created_at, seller_id)
- **Indexes**: idx_table_column (e.g., idx_sellers_email)
- **Foreign Keys**: fk_table_reference (e.g., fk_listings_seller)

### API Endpoints
- **REST Resources**: kebab-case plural (e.g., /api/v1/seller-profiles)
- **Query Parameters**: camelCase (e.g., ?sortBy=revenue&orderBy=desc)
- **Path Parameters**: camelCase (e.g., /sellers/:sellerId/listings)

## Code Organization Patterns

### Component Structure
```
DashboardChart/
├── index.ts              # Public exports
├── DashboardChart.tsx    # Main component
├── DashboardChart.test.tsx # Tests
├── DashboardChart.styles.ts # Styled components
├── hooks.ts              # Component-specific hooks
└── types.ts              # Component types
```

### Service Layer Pattern
```typescript
// analyticsService.ts
export class AnalyticsService {
  async getSellerMetrics(sellerId: string): Promise<SellerMetrics> {
    // Implementation
  }
  
  async getRevenueForecasting(params: ForecastParams): Promise<RevenueForcast> {
    // Implementation
  }
}
```

### Import Order
1. React and React-related imports
2. Third-party library imports (alphabetical)
3. Internal package imports
4. Component/service imports
5. Type imports (with 'type' prefix)
6. Relative imports

### Module Exports
- Use named exports for utilities and services
- Use default exports for React components
- Export types and interfaces separately

## API Design Patterns

### REST API Structure
```
/api/v1/
├── /auth                  # Authentication endpoints
├── /sellers               # Seller management
├── /products              # Product management  
├── /analytics             # Analytics data
├── /automation            # Automation rules
├── /subscriptions         # Subscription management
└── /integrations          # Third-party integrations
```

### Response Format
```typescript
interface ApiResponse<T> {
  data: T;
  meta?: {
    page?: number;
    limit?: number;
    total?: number;
  };
  links?: {
    self: string;
    next?: string;
    prev?: string;
  };
}

interface ApiError {
  error: {
    code: string;
    message: string;
    details?: any;
  };
}
```

### GraphQL Schema Organization
```
schema/
├── types/                 # GraphQL type definitions
├── resolvers/             # Resolver functions
├── mutations/             # Mutation definitions
├── queries/               # Query definitions
└── subscriptions/         # Subscription definitions
>>>>>>> 5ffc1d0c
```
Tmux-Orchestrator/
  CLAUDE.md
  LEARNINGS.md
  Orchestrator.png
  README.md
  next_check_note.txt
  ... and 3 more files
Tmux-Orchestrator\Examples/
  Initiate Project Manager.png
  Project Completed.png
  Reading TMUX Windows and Sending Messages.png
  Status reports.png
root/
  CLAUDE.md
  README.md
  enhanced_dashboard.html
  install.ps1
  install.sh
  ... and 5 more files

<<<<<<< HEAD
```

## Organization Patterns

Based on the directory structure analysis:

### Code Organization
- **Main directories**: 3 directories analyzed
- **File distribution**: Varies by directory
- **Naming conventions**: [Analyzed from file/directory names]

### Development Workflow (Inferred)

1. **Source Code**: Located in [main source directories]
2. **Configuration**: Centralized in config files
3. **Testing**: [Based on test directory presence]
4. **Build Process**: [Based on build files detected]

## Conventions Analysis

### File Naming
- **Pattern consistency**: [Based on file name analysis]
- **Extension usage**: [Based on file type distribution]

### Directory Structure
- **Logical grouping**: [Assessment of organization]
- **Separation of concerns**: [Based on directory purposes]

---

*This document was generated automatically. Please customize based on your team's specific conventions.*
=======
## Testing Structure

### Test Organization
- **Unit Tests**: Colocated with source files (*.test.ts)
- **Integration Tests**: `/tests/integration/`
- **E2E Tests**: `/tests/e2e/`
- **API Tests**: `/tests/api/`

### Test Naming Conventions
```typescript
describe('AnalyticsService', () => {
  describe('getSellerMetrics', () => {
    it('should return metrics for valid seller ID', () => {
      // Test implementation
    });
    
    it('should throw error for invalid seller ID', () => {
      // Test implementation
    });
  });
});
```

### Mock Organization
```
tests/
├── __mocks__/             # Jest mocks
├── fixtures/              # Test data fixtures
└── helpers/               # Test helper functions
```

## Configuration Management

### Environment Variables
```typescript
// Environment variable naming
REACT_APP_API_URL=http://localhost:3000/api/v1
REACT_APP_ETSY_CLIENT_ID=your_etsy_client_id
NODE_ENV=development
DATABASE_URL=postgresql://localhost:5432/etsypro
REDIS_URL=redis://localhost:6379
```

### Config Structure
```typescript
// config/index.ts
export const config = {
  api: {
    baseUrl: process.env.REACT_APP_API_URL,
    timeout: 30000,
  },
  etsy: {
    clientId: process.env.REACT_APP_ETSY_CLIENT_ID,
    apiVersion: 'v3',
  },
  features: {
    enableBetaFeatures: process.env.NODE_ENV === 'development',
    enableAnalytics: true,
  },
};
```

## Data Flow Patterns

### State Management
```typescript
// Redux store structure
{
  auth: AuthState,
  sellers: SellersState,
  analytics: AnalyticsState,
  automation: AutomationState,
  ui: UIState
}
```

### API Data Flow
```
Component → Hook → Service → API → Database
                ↓
             Redux Store
```

### Error Handling Pattern
```typescript
// Error handling structure
export class AppError extends Error {
  constructor(
    public code: string,
    public message: string,
    public statusCode: number = 500
  ) {
    super(message);
  }
}

// Error types
export const ErrorCodes = {
  ETSY_API_ERROR: 'ETSY_API_ERROR',
  VALIDATION_ERROR: 'VALIDATION_ERROR',
  AUTHENTICATION_ERROR: 'AUTHENTICATION_ERROR',
} as const;
```

## Documentation Standards

### Code Documentation
```typescript
/**
 * Calculates revenue optimization suggestions for a seller
 * @param sellerId - The unique identifier for the seller
 * @param timeframe - The time period for analysis (30d, 90d, 1y)
 * @returns Promise containing optimization suggestions
 * @throws {AppError} When seller is not found or API fails
 */
async function getOptimizationSuggestions(
  sellerId: string,
  timeframe: TimeFrame
): Promise<OptimizationSuggestions> {
  // Implementation
}
```

### Component Documentation
```typescript
interface DashboardChartProps {
  /** The data to display in the chart */
  data: ChartData[];
  /** Chart type - line, bar, or pie */
  type: 'line' | 'bar' | 'pie';
  /** Optional title for the chart */
  title?: string;
  /** Callback fired when chart is clicked */
  onChartClick?: (dataPoint: ChartDataPoint) => void;
}

/**
 * A reusable chart component for displaying seller analytics data
 * 
 * @example
 * <DashboardChart 
 *   data={revenueData} 
 *   type="line" 
 *   title="Revenue Trend" 
 * />
 */
export const DashboardChart: React.FC<DashboardChartProps> = ({
  data,
  type,
  title,
  onChartClick
}) => {
  // Component implementation
};
```

## Performance Guidelines

### Bundle Size Limits
- **Initial Bundle**: <500KB gzipped
- **Route Chunks**: <200KB gzipped
- **Vendor Bundle**: <300KB gzipped

### Code Splitting Strategy
```typescript
// Route-based splitting
const AnalyticsDashboard = lazy(() => import('./pages/AnalyticsDashboard'));
const AutomationCenter = lazy(() => import('./pages/AutomationCenter'));

// Component-based splitting for heavy components
const AdvancedChart = lazy(() => import('./components/AdvancedChart'));
```

### Image Optimization
- Use WebP format with fallbacks
- Implement lazy loading for images
- Provide multiple sizes for responsive images
- Compress images to <100KB where possible

---
*Last Updated: 2025-08-04*
*Lead Developer: EtsyPro AI Team*
>>>>>>> 5ffc1d0c
<|MERGE_RESOLUTION|>--- conflicted
+++ resolved
@@ -1,20 +1,3 @@
-<<<<<<< HEAD
----
-name: structure
-version: 1.0.0
-created: 2025-08-04
-updated: 2025-08-04
-changelog:
-  - "1.0.0: Generated from codebase analysis"
----
-
-# Structure Steering Context
-
-*Generated from codebase analysis on 2025-08-04*
-
-## Project Structure
-
-=======
 # Structure Steering Document - EtsyPro AI
 
 **Version:** 1.0.0  
@@ -226,61 +209,8 @@
 ├── mutations/             # Mutation definitions
 ├── queries/               # Query definitions
 └── subscriptions/         # Subscription definitions
->>>>>>> 5ffc1d0c
-```
-Tmux-Orchestrator/
-  CLAUDE.md
-  LEARNINGS.md
-  Orchestrator.png
-  README.md
-  next_check_note.txt
-  ... and 3 more files
-Tmux-Orchestrator\Examples/
-  Initiate Project Manager.png
-  Project Completed.png
-  Reading TMUX Windows and Sending Messages.png
-  Status reports.png
-root/
-  CLAUDE.md
-  README.md
-  enhanced_dashboard.html
-  install.ps1
-  install.sh
-  ... and 5 more files
-
-<<<<<<< HEAD
-```
-
-## Organization Patterns
-
-Based on the directory structure analysis:
-
-### Code Organization
-- **Main directories**: 3 directories analyzed
-- **File distribution**: Varies by directory
-- **Naming conventions**: [Analyzed from file/directory names]
-
-### Development Workflow (Inferred)
-
-1. **Source Code**: Located in [main source directories]
-2. **Configuration**: Centralized in config files
-3. **Testing**: [Based on test directory presence]
-4. **Build Process**: [Based on build files detected]
-
-## Conventions Analysis
-
-### File Naming
-- **Pattern consistency**: [Based on file name analysis]
-- **Extension usage**: [Based on file type distribution]
-
-### Directory Structure
-- **Logical grouping**: [Assessment of organization]
-- **Separation of concerns**: [Based on directory purposes]
-
----
-
-*This document was generated automatically. Please customize based on your team's specific conventions.*
-=======
+```
+
 ## Testing Structure
 
 ### Test Organization
@@ -462,5 +392,4 @@
 
 ---
 *Last Updated: 2025-08-04*
-*Lead Developer: EtsyPro AI Team*
->>>>>>> 5ffc1d0c
+*Lead Developer: EtsyPro AI Team*